from __future__ import absolute_import

import operator

import numpy

import coffee.base as coffee

import gem
from gem.node import traversal

from tsfc.finatinterface import create_element
from tsfc.mixedelement import MixedElement
from tsfc.coffee import SCALAR_TYPE


class Kernel(object):
    __slots__ = ("ast", "integral_type", "oriented", "subdomain_id",
                 "coefficient_numbers", "__weakref__")
    """A compiled Kernel object.

    :kwarg ast: The COFFEE ast for the kernel.
    :kwarg integral_type: The type of integral.
    :kwarg oriented: Does the kernel require cell_orientations.
    :kwarg subdomain_id: What is the subdomain id for this kernel.
    :kwarg coefficient_numbers: A list of which coefficients from the
        form the kernel needs.
    """
    def __init__(self, ast=None, integral_type=None, oriented=False,
                 subdomain_id=None, coefficient_numbers=()):
        # Defaults
        self.ast = ast
        self.integral_type = integral_type
        self.oriented = oriented
        self.subdomain_id = subdomain_id
        self.coefficient_numbers = coefficient_numbers
        super(Kernel, self).__init__()


class KernelBuilderBase(object):
    """Helper class for building local assembly kernels."""

    def __init__(self, interior_facet=False):
        """Initialise a kernel builder.

        :arg interior_facet: kernel accesses two cells
        """
        assert isinstance(interior_facet, bool)
        self.interior_facet = interior_facet

        self.prepare = []
        self.finalise = []

        self.coefficient_map = {}

    def apply_glue(self, prepare=None, finalise=None):
        """Append glue code for operations that are not handled in the
        GEM abstraction.

        Current uses: mixed interior facet mess

        :arg prepare: code snippets to be prepended to the kernel
        :arg finalise: code snippets to be appended to the kernel
        """
        if prepare is not None:
            self.prepare.extend(prepare)
        if finalise is not None:
            self.finalise.extend(finalise)

    def construct_kernel(self, name, args, body):
        """Construct a COFFEE function declaration with the
        accumulated glue code.

        :arg name: function name
        :arg args: function argument list
        :arg body: function body (:class:`coffee.Block` node)
        :returns: :class:`coffee.FunDecl` object
        """
        assert isinstance(body, coffee.Block)
        body_ = coffee.Block(self.prepare + body.children + self.finalise)
        return coffee.FunDecl("void", name, args, body_, pred=["static", "inline"])

    @property
    def coefficient_mapper(self):
        """A function that maps :class:`ufl.Coefficient`s to GEM
        expressions."""
        return lambda coefficient: self.coefficient_map[coefficient]

    def arguments(self, arguments, indices):
        """Prepare arguments. Adds glue code for the arguments.

        :arg arguments: :class:`ufl.Argument`s
        :arg indices: GEM argument indices
        :returns: COFFEE function argument and GEM expression
                  representing the argument tensor
        """
        funarg, prepare, expressions, finalise = prepare_arguments(
            arguments, indices, interior_facet=self.interior_facet)
        self.apply_glue(prepare, finalise)
        return funarg, expressions

    def coefficient(self, coefficient, name, mode=None):
        """Prepare a coefficient. Adds glue code for the coefficient
        and adds the coefficient to the coefficient map.

        :arg coefficient: :class:`ufl.Coefficient`
        :arg name: coefficient name
        :arg mode: see :func:`prepare_coefficient`
        :returns: COFFEE function argument for the coefficient
        """
        funarg, prepare, expression = prepare_coefficient(
            coefficient, name, mode=mode,
            interior_facet=self.interior_facet)
        self.apply_glue(prepare)
        self.coefficient_map[coefficient] = expression
        return funarg


class KernelBuilder(KernelBuilderBase):
    """Helper class for building a :class:`Kernel` object."""

    def __init__(self, integral_type, subdomain_id):
        """Initialise a kernel builder."""
        super(KernelBuilder, self).__init__(integral_type.startswith("interior_facet"))

        self.kernel = Kernel(integral_type=integral_type, subdomain_id=subdomain_id)
        self.local_tensor = None
        self.coordinates_arg = None
        self.coefficient_args = []

    def set_arguments(self, arguments, indices):
        """Process arguments.

        :arg arguments: :class:`ufl.Argument`s
        :arg indices: GEM argument indices
        :returns: GEM expression representing the return variable
        """
        self.local_tensor, expressions = self.arguments(arguments, indices)
        return expressions

    def set_coordinates(self, coefficient, name, mode=None):
        """Prepare the coordinate field.

        :arg coefficient: :class:`ufl.Coefficient`
        :arg name: coordinate coefficient name
        :arg mode: see :func:`prepare_coefficient`
        """
        self.coordinates_arg = self.coefficient(coefficient, name, mode)

    def set_coefficients(self, integral_data, form_data):
        """Prepare the coefficients of the form.

        :arg integral_data: UFL integral data
        :arg form_data: UFL form data
        """
        coefficient_numbers = []
        # enabled_coefficients is a boolean array that indicates which
        # of reduced_coefficients the integral requires.
        for i in range(len(integral_data.enabled_coefficients)):
            if integral_data.enabled_coefficients[i]:
                coefficient = form_data.reduced_coefficients[i]
                self.coefficient_args.append(
                    self.coefficient(coefficient, "w_%d" % i))
                # This is which coefficient in the original form the
                # current coefficient is.
                # Consider f*v*dx + g*v*ds, the full form contains two
                # coefficients, but each integral only requires one.
                coefficient_numbers.append(form_data.original_coefficient_positions[i])
        self.kernel.coefficient_numbers = tuple(coefficient_numbers)

    def require_cell_orientations(self):
        """Set that the kernel requires cell orientations."""
        self.kernel.oriented = True

    def construct_kernel(self, name, body):
        """Construct a fully built :class:`Kernel`.

        This function contains the logic for building the argument
        list for assembly kernels.

        :arg name: function name
        :arg body: function body (:class:`coffee.Block` node)
        :returns: :class:`Kernel` object
        """
        args = [self.local_tensor, self.coordinates_arg]
        if self.kernel.oriented:
            args.append(cell_orientations_coffee_arg)
        args.extend(self.coefficient_args)
        if self.kernel.integral_type in ["exterior_facet", "exterior_facet_vert"]:
            args.append(coffee.Decl("unsigned int",
                                    coffee.Symbol("facet", rank=(1,)),
                                    qualifiers=["const"]))
        elif self.kernel.integral_type in ["interior_facet", "interior_facet_vert"]:
            args.append(coffee.Decl("unsigned int",
                                    coffee.Symbol("facet", rank=(2,)),
                                    qualifiers=["const"]))

        self.kernel.ast = KernelBuilderBase.construct_kernel(self, name, args, body)
        return self.kernel


def prepare_coefficient(coefficient, name, mode=None, interior_facet=False):
    """Bridges the kernel interface and the GEM abstraction for
    Coefficients.  Mixed element Coefficients are rearranged here for
    interior facet integrals.

    :arg coefficient: UFL Coefficient
    :arg name: unique name to refer to the Coefficient in the kernel
    :arg mode: 'manual_loop' or 'list_tensor'; two ways to deal with
               interior facet integrals on mixed elements
    :arg interior_facet: interior facet integral?
    :returns: (funarg, prepare, expression)
         funarg     - :class:`coffee.Decl` function argument
         prepare    - list of COFFEE nodes to be prepended to the
                      kernel body
         expression - GEM expression referring to the Coefficient
                      values
    """
    if mode is None:
        mode = 'manual_loop'

    assert mode in ['manual_loop', 'list_tensor']
    assert isinstance(interior_facet, bool)

    if coefficient.ufl_element().family() == 'Real':
        # Constant

        shape = coefficient.ufl_shape or (1,)

        funarg = coffee.Decl(SCALAR_TYPE, coffee.Symbol(name, rank=shape),
                             qualifiers=["const"])
        expression = gem.Variable(name, shape)
        if coefficient.ufl_shape == ():
            expression = gem.Indexed(expression, (0,))

        return funarg, [], expression

    finat_element = create_element(coefficient.ufl_element())

    if not interior_facet:
        # Simple case

<<<<<<< HEAD
        shape = finat_element.index_shape
        funarg = coffee.Decl("%s *restrict" % SCALAR_TYPE, coffee.Symbol(name, rank=tuple(reversed(shape))),
=======
        shape = (fiat_element.space_dimension(),)
        funarg = coffee.Decl(SCALAR_TYPE, coffee.Symbol(name, rank=shape),
                             pointers=[("restrict",)],
>>>>>>> 578f5db7
                             qualifiers=["const"])

        alpha = tuple(gem.Index() for d in shape)
        expression = gem.ComponentTensor(
            gem.Indexed(gem.Variable(name, tuple(reversed(shape)) + (1,)),
                        tuple(reversed(alpha)) + (0,)),
            alpha)

        return funarg, [], expression

    if not isinstance(finat_element, MixedElement):
        # Interior facet integral

        shape = (2,) + finat_element.index_shape

        funarg = coffee.Decl(SCALAR_TYPE, coffee.Symbol(name, rank=shape),
                             pointers=[("restrict",)],
                             qualifiers=["const"])
        expression = gem.Variable(name, shape + (1,))

        f, i = gem.Index(), gem.Index()
        expression = gem.ComponentTensor(
            gem.Indexed(gem.Variable(name, shape + (1,)),
                        (f, i, 0)),
            (f, i,))

        return funarg, [], expression

    assert False, "Deal with FInAT + mixed + interior facet later."
    # Interior facet integral + mixed / vector element

    # Here we need to reorder the coefficient values.
    #
    # Incoming ordering: E1+ E1- E2+ E2- E3+ E3-
    # Required ordering: E1+ E2+ E3+ E1- E2- E3-
    #
    # Each of E[n]{+,-} is a vector of basis function coefficients for
    # subelement E[n].
    #
    # There are two code generation method to reorder the values.
    # We have not done extensive research yet as to which way yield
    # faster code.

    if mode == 'manual_loop':
        # In this case we generate loops outside the GEM abstraction
        # to reorder the values.  A whole E[n]{+,-} block is copied by
        # a single loop.
        name_ = name + "_"
        shape = (2,) + fiat_element.index_shape

        funarg = coffee.Decl(SCALAR_TYPE, coffee.Symbol(name_),
                             pointers=[("restrict",), ("restrict",)],
                             qualifiers=["const"])
        prepare = [coffee.Decl(SCALAR_TYPE, coffee.Symbol(name, rank=shape))]
        expression = gem.Variable(name, shape)

        offset = 0
        i = coffee.Symbol("i")
        for element in fiat_element.elements():
            space_dim = element.space_dimension()

            loop_body = coffee.Assign(coffee.Symbol(name, rank=(0, coffee.Sum(offset, i))),
                                      coffee.Symbol(name_, rank=(coffee.Sum(2 * offset, i), 0)))
            prepare.append(coffee_for(i, space_dim, loop_body))

            loop_body = coffee.Assign(coffee.Symbol(name, rank=(1, coffee.Sum(offset, i))),
                                      coffee.Symbol(name_, rank=(coffee.Sum(2 * offset + space_dim, i), 0)))
            prepare.append(coffee_for(i, space_dim, loop_body))

            offset += space_dim

        return funarg, prepare, expression

    elif mode == 'list_tensor':
        # In this case we generate a gem.ListTensor to do the
        # reordering.  Every single element in a E[n]{+,-} block is
        # referenced separately.
        funarg = coffee.Decl(SCALAR_TYPE, coffee.Symbol(name),
                             pointers=[("restrict",), ("restrict",)],
                             qualifiers=["const"])

        variable = gem.Variable(name, (2 * fiat_element.space_dimension(), 1))

        facet_0 = []
        facet_1 = []
        offset = 0
        for element in fiat_element.elements():
            space_dim = element.space_dimension()

            for i in range(offset, offset + space_dim):
                facet_0.append(gem.Indexed(variable, (i, 0)))
            offset += space_dim

            for i in range(offset, offset + space_dim):
                facet_1.append(gem.Indexed(variable, (i, 0)))
            offset += space_dim

        expression = gem.ListTensor(numpy.array([facet_0, facet_1]))
        return funarg, [], expression


def prepare_arguments(arguments, indices, interior_facet=False):
    """Bridges the kernel interface and the GEM abstraction for
    Arguments.  Vector Arguments are rearranged here for interior
    facet integrals.

    :arg arguments: UFL Arguments
    :arg indices: Argument indices
    :arg interior_facet: interior facet integral?
    :returns: (funarg, prepare, expression, finalise)
         funarg      - :class:`coffee.Decl` function argument
         prepare     - list of COFFEE nodes to be prepended to the
                       kernel body
         expressions - GEM expressions referring to the argument
                       tensor
         finalise    - list of COFFEE nodes to be appended to the
                       kernel body
    """
    from itertools import chain, product
    assert isinstance(interior_facet, bool)

    if len(arguments) == 0:
        # No arguments
        funarg = coffee.Decl(SCALAR_TYPE, coffee.Symbol("A", rank=(1,)))
        expression = gem.Indexed(gem.Variable("A", (1,)), (0,))

        return funarg, [], [expression], []

    elements = tuple(create_element(arg.ufl_element()) for arg in arguments)

    if not interior_facet:
        # Not an interior facet integral
        shape = reduce(operator.add, [element.index_shape for element in elements], ())

        funarg = coffee.Decl(SCALAR_TYPE, coffee.Symbol("A", rank=shape))
        expression = gem.Indexed(gem.Variable("A", shape), indices)

        return funarg, [], [expression], []

    if not any(isinstance(element, MixedElement) for element in elements):
        # Interior facet integral, but no vector (mixed) arguments
        shape = []
        for element in elements:
            shape += [2] + list(element.index_shape)
        shape = tuple(shape)

        funarg = coffee.Decl(SCALAR_TYPE, coffee.Symbol("A", rank=shape))
        varexp = gem.Variable("A", shape)

        expressions = []
        for restrictions in product((0, 1), repeat=len(arguments)):
            is_ = tuple(chain(*zip(restrictions, indices)))
            expressions.append(gem.Indexed(varexp, is_))

        return funarg, [], expressions, []

    assert False, "Deal with FInAT + vector argument + interior facet later."
    # Interior facet integral + vector (mixed) argument(s)
    shape = tuple(element.space_dimension() for element in elements)
    funarg_shape = tuple(s * 2 for s in shape)
    funarg = coffee.Decl(SCALAR_TYPE, coffee.Symbol("A", rank=funarg_shape))

    prepare = []
    expressions = []

    references = []
    for restrictions in product((0, 1), repeat=len(arguments)):
        name = "A" + "".join(map(str, restrictions))

        prepare.append(coffee.Decl(SCALAR_TYPE,
                                   coffee.Symbol(name, rank=shape),
                                   init=coffee.ArrayInit(numpy.zeros(1))))
        expressions.append(gem.Indexed(gem.Variable(name, shape), indices))

        for multiindex in numpy.ndindex(shape):
            references.append(coffee.Symbol(name, multiindex))

    restriction_shape = []
    for e in elements:
        if isinstance(e, MixedElement):
            restriction_shape += [len(e.elements()),
                                  e.elements()[0].space_dimension()]
        else:
            restriction_shape += [1, e.space_dimension()]
    restriction_shape = tuple(restriction_shape)

    references = numpy.array(references)
    if len(arguments) == 1:
        references = references.reshape((2,) + restriction_shape)
        references = references.transpose(1, 0, 2)
    elif len(arguments) == 2:
        references = references.reshape((2, 2) + restriction_shape)
        references = references.transpose(2, 0, 3, 4, 1, 5)
    references = references.reshape(funarg_shape)

    finalise = []
    for multiindex in numpy.ndindex(funarg_shape):
        finalise.append(coffee.Assign(coffee.Symbol("A", rank=multiindex),
                                      references[multiindex]))

    return funarg, prepare, expressions, finalise


def coffee_for(index, extent, body):
    """Helper function to make a COFFEE loop.

    :arg index: :class:`coffee.Symbol` loop index
    :arg extent: loop extent (integer)
    :arg body: loop body (COFFEE node)
    :returns: COFFEE loop
    """
    return coffee.For(coffee.Decl("int", index, init=0),
                      coffee.Less(index, extent),
                      coffee.Incr(index, 1),
                      body)


def needs_cell_orientations(ir):
    """Does a multi-root GEM expression DAG references cell
    orientations?"""
    for node in traversal(ir):
        if isinstance(node, gem.Variable) and node.name == "cell_orientations":
            return True
    return False


cell_orientations_coffee_arg = coffee.Decl("int", coffee.Symbol("cell_orientations"),
                                           pointers=[("restrict",), ("restrict",)],
                                           qualifiers=["const"])
"""COFFEE function argument for cell orientations"""<|MERGE_RESOLUTION|>--- conflicted
+++ resolved
@@ -240,14 +240,9 @@
     if not interior_facet:
         # Simple case
 
-<<<<<<< HEAD
         shape = finat_element.index_shape
-        funarg = coffee.Decl("%s *restrict" % SCALAR_TYPE, coffee.Symbol(name, rank=tuple(reversed(shape))),
-=======
-        shape = (fiat_element.space_dimension(),)
-        funarg = coffee.Decl(SCALAR_TYPE, coffee.Symbol(name, rank=shape),
+        funarg = coffee.Decl(SCALAR_TYPE, coffee.Symbol(name, rank=tuple(reversed(shape))),
                              pointers=[("restrict",)],
->>>>>>> 578f5db7
                              qualifiers=["const"])
 
         alpha = tuple(gem.Index() for d in shape)
