--- conflicted
+++ resolved
@@ -1,10 +1,8 @@
 from __future__ import absolute_import, print_function, division
-from six import iteritems
 from six.moves import map, range
 
 import collections
 import itertools
-from functools import reduce
 
 import numpy
 from singledispatch import singledispatch
@@ -31,95 +29,6 @@
 epsilon = eval("1e-%d" % (PRECISION - 1))
 
 
-<<<<<<< HEAD
-=======
-def _tabulate(ufl_element, order, points):
-    """Ask FIAT to tabulate ``points`` up to order ``order``, then
-    rearranges the result into a series of ``(c, D, table)`` tuples,
-    where:
-
-    c: component index (for vector-valued and tensor-valued elements)
-    D: derivative tuple (e.g. (1, 2) means d/dx d^2/dy^2)
-    table: tabulation matrix for the given component and derivative.
-           shape: len(points) x space_dimension
-
-    :arg ufl_element: element to tabulate
-    :arg order: FIAT gives all derivatives up to this order
-    :arg points: points to tabulate the element on
-    """
-    element = create_element(ufl_element)
-    phi = element.space_dimension()
-    C = ufl_element.reference_value_size()
-    q = len(points)
-    for D, fiat_table in iteritems(element.tabulate(order, points)):
-        reordered_table = fiat_table.reshape(phi, C, q).transpose(1, 2, 0)  # (C, q, phi)
-        for c, table in enumerate(reordered_table):
-            yield c, D, table
-
-
-def tabulate(ufl_element, order, points):
-    """Same as the above, but also applies FFC rounding and recognises
-    cellwise constantness.  Cellwise constantness is determined
-    symbolically, but we also check the numerics to be safe."""
-    for c, D, table in _tabulate(ufl_element, order, points):
-        # Copied from FFC (ffc/quadrature/quadratureutils.py)
-        table[abs(table) < epsilon] = 0
-        table[abs(table - 1.0) < epsilon] = 1.0
-        table[abs(table + 1.0) < epsilon] = -1.0
-        table[abs(table - 0.5) < epsilon] = 0.5
-        table[abs(table + 0.5) < epsilon] = -0.5
-
-        if spanning_degree(ufl_element) <= sum(D):
-            assert compat.allclose(table, table.mean(axis=0, keepdims=True), equal_nan=True)
-            table = table[0]
-
-        yield c, D, table
-
-
-def make_tabulator(points):
-    """Creates a tabulator for an array of points."""
-    return lambda elem, order: tabulate(elem, order, points)
-
-
-class TabulationManager(object):
-    """Manages the generation of tabulation matrices for the different
-    integral types."""
-
-    def __init__(self, entity_points):
-        """Constructs a TabulationManager.
-
-        :arg entity_points: An array of points in cell coordinates for
-                            each integration entity, i.e. an iterable
-                            of arrays of points.
-        """
-        self.tabulators = list(map(make_tabulator, entity_points))
-        self.tables = {}
-
-    def tabulate(self, ufl_element, max_deriv):
-        """Prepare the tabulations of a finite element up to a given
-        derivative order.
-
-        :arg ufl_element: UFL element to tabulate
-        :arg max_deriv: tabulate derivatives up this order
-        """
-        store = collections.defaultdict(list)
-        for tabulator in self.tabulators:
-            for c, D, table in tabulator(ufl_element, max_deriv):
-                store[(ufl_element, c, D)].append(table)
-
-        for key, tables in iteritems(store):
-            table = numpy.array(tables)
-            if len(table.shape) == 2:
-                # Cellwise constant; must not depend on the facet
-                assert compat.allclose(table, table.mean(axis=0, keepdims=True), equal_nan=True)
-                table = table[0]
-            self.tables[key] = table
-
-    def __getitem__(self, key):
-        return self.tables[key]
-
-
->>>>>>> c69e5d28
 # FIXME: copy-paste from PyOP2
 class cached_property(object):
     """A read-only @property that is only evaluated once. The value is cached
@@ -204,12 +113,8 @@
         if len(opts) == 1:
             return callback(opts[0])
         else:
-<<<<<<< HEAD
-=======
-            results = gem.ListTensor(list(map(callback, opts)))
->>>>>>> c69e5d28
             f = self.facet_number(restriction)
-            return gem.select_expression(map(callback, opts), f)
+            return gem.select_expression(list(map(callback, opts)), f)
 
     def entity_selector(self, callback, restriction):
         """Selects code for the correct entity at run-time.  Callback
@@ -261,45 +166,6 @@
         return translate(mt.terminal, mt, self.parameters)
 
 
-<<<<<<< HEAD
-=======
-def iterate_shape(mt, callback):
-    """Iterates through the components of a modified terminal, and
-    calls ``callback`` with ``(ufl_element, c, D)`` keys which are
-    used to look up tabulation matrix for that component.  Then
-    assembles the result into a GEM tensor (if tensor-valued)
-    corresponding to the modified terminal.
-
-    :arg mt: analysed modified terminal
-    :arg callback: callback to get the GEM translation of a component
-    :returns: GEM translation of the modified terminal
-
-    This is a helper for translating Arguments and Coefficients.
-    """
-    ufl_element = mt.terminal.ufl_element()
-    dim = ufl_element.cell().topological_dimension()
-
-    def flat_index(ordered_deriv):
-        return tuple((numpy.asarray(ordered_deriv) == d).sum() for d in range(dim))
-
-    ordered_derivs = itertools.product(range(dim), repeat=mt.local_derivatives)
-    flat_derivs = list(map(flat_index, ordered_derivs))
-
-    result = []
-    for c in range(ufl_element.reference_value_size()):
-        for flat_deriv in flat_derivs:
-            result.append(callback((ufl_element, c, flat_deriv)))
-
-    shape = mt.expr.ufl_shape
-    assert len(result) == numpy.prod(shape)
-
-    if shape:
-        return gem.ListTensor(numpy.asarray(result).reshape(shape))
-    else:
-        return result[0]
-
-
->>>>>>> c69e5d28
 @singledispatch
 def translate(terminal, mt, params):
     """Translates modified terminals into GEM.
