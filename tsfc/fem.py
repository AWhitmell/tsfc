"""Functions to translate UFL finite element objects and reference
geometric quantities into GEM expressions."""

import collections
import itertools
from functools import singledispatch

import numpy

import ufl
from ufl.corealg.map_dag import map_expr_dag, map_expr_dags
from ufl.corealg.multifunction import MultiFunction
from ufl.classes import (Argument, CellCoordinate, CellEdgeVectors,
                         CellFacetJacobian, CellOrientation,
                         CellOrigin, CellVertices, CellVolume,
                         Coefficient, FacetArea, FacetCoordinate,
                         GeometricQuantity, Jacobian,
                         NegativeRestricted, QuadratureWeight,
                         PositiveRestricted, ReferenceCellVolume,
                         ReferenceCellEdgeVectors,
                         ReferenceFacetVolume, ReferenceNormal,
                         SpatialCoordinate)


from FIAT.reference_element import make_affine_mapping
from FIAT import ufc_simplex

import gem
from gem.node import traversal
from gem.optimise import ffc_rounding
from gem.unconcatenate import unconcatenate
from gem.utils import cached_property

from finat.physically_mapped import PhysicalGeometry, NeedsCoordinateMappingElement
from finat.point_set import PointSet, PointSingleton
from finat.quadrature import make_quadrature

from tsfc import ufl2gem
from tsfc.finatinterface import as_fiat_cell, create_element
from tsfc.kernel_interface import ProxyKernelInterface
from tsfc.modified_terminals import (analyse_modified_terminal,
                                     construct_modified_terminal)
from tsfc.parameters import is_complex
from tsfc.ufl_utils import (ModifiedTerminalMixin, PickRestriction,
                            entity_avg, one_times, simplify_abs,
                            preprocess_expression)


class ContextBase(ProxyKernelInterface):
    """Common UFL -> GEM translation context."""

    keywords = ('ufl_cell',
                'fiat_cell',
                'integral_type',
                'integration_dim',
                'entity_ids',
                'argument_multiindices',
                'facetarea',
                'index_cache',
                'scalar_type')

    def __init__(self, interface, **kwargs):
        ProxyKernelInterface.__init__(self, interface)

        invalid_keywords = set(kwargs.keys()) - set(self.keywords)
        if invalid_keywords:
            raise ValueError("unexpected keyword argument '{0}'".format(invalid_keywords.pop()))
        self.__dict__.update(kwargs)

    @cached_property
    def fiat_cell(self):
        return as_fiat_cell(self.ufl_cell)

    @cached_property
    def integration_dim(self):
        return self.fiat_cell.get_dimension()

    entity_ids = [0]

    @cached_property
    def epsilon(self):
        return numpy.finfo(self.scalar_type).resolution

    @cached_property
    def complex_mode(self):
        return is_complex(self.scalar_type)

    def entity_selector(self, callback, restriction):
        """Selects code for the correct entity at run-time.  Callback
        generates code for a specified entity.

        This function passes ``callback`` the entity number.

        :arg callback: A function to be called with an entity number
                       that generates code for that entity.
        :arg restriction: Restriction of the modified terminal, used
                          for entity selection.
        """
        if len(self.entity_ids) == 1:
            return callback(self.entity_ids[0])
        else:
            f = self.entity_number(restriction)
            return gem.select_expression(list(map(callback, self.entity_ids)), f)

    argument_multiindices = ()

    @cached_property
    def index_cache(self):
        return {}

    @cached_property
    def translator(self):
        # NOTE: reference cycle!
        return Translator(self)


class CoordinateMapping(PhysicalGeometry):
    """Callback class that provides physical geometry to FInAT elements.

    Required for elements whose basis transformation requires physical
    geometry such as Argyris and Hermite.

    :arg mt: The modified terminal whose element will be tabulated.
    :arg interface: The interface carrying information (generally a
        :class:`PointSetContext`).
    """
    def __init__(self, mt, interface):
        super().__init__()
        self.mt = mt
        self.interface = interface

    @property
    def config(self):
        config = {name: getattr(self.interface, name)
                  for name in ["ufl_cell", "index_cache", "scalar_type"]}
        config["interface"] = self.interface
        return config

    def cell_size(self):
        return self.interface.cell_size(self.mt.restriction)

    def jacobian_at(self, point):
        ps = PointSingleton(point)
        expr = Jacobian(self.mt.terminal.ufl_domain())
        assert ps.expression.shape == (expr.ufl_domain().topological_dimension(), )
        if self.mt.restriction == '+':
            expr = PositiveRestricted(expr)
        elif self.mt.restriction == '-':
            expr = NegativeRestricted(expr)
<<<<<<< HEAD
        expr = preprocess_expression(expr)
        config = {"point_set": ps}
=======
        config = {"point_set": PointSingleton(point)}
>>>>>>> 64e61c9e
        config.update(self.config)
        context = PointSetContext(**config)
        expr = preprocess_expression(expr, complex_mode=context.complex_mode)
        return map_expr_dag(context.translator, expr)

    def reference_normals(self):
        if not (isinstance(self.interface.fiat_cell, ufc_simplex) and
                self.interface.fiat_cell.get_spatial_dimension() == 2):
            raise NotImplementedError("Only works for triangles for now")
        return gem.Literal(numpy.asarray([self.interface.fiat_cell.compute_normal(i) for i in range(3)]))

    def physical_tangents(self):
        if not (isinstance(self.interface.fiat_cell, ufc_simplex) and
                self.interface.fiat_cell.get_spatial_dimension() == 2):
            raise NotImplementedError("Only works for triangles for now")

        rts = [self.interface.fiat_cell.compute_tangents(1, f)[0] for f in range(3)]
        jac = self.jacobian_at([1/3, 1/3])

        els = self.physical_edge_lengths()

        return gem.ListTensor([[(jac[0, 0]*rts[i][0] + jac[0, 1]*rts[i][1]) / els[i],
                                (jac[1, 0]*rts[i][0] + jac[1, 1]*rts[i][1]) / els[i]]
                               for i in range(3)])

    def physical_normals(self):
        pts = self.physical_tangents()
        return gem.ListTensor([[pts[i, 1], -1*pts[i, 0]] for i in range(3)])

    def physical_edge_lengths(self):
        expr = ufl.classes.CellEdgeVectors(self.mt.terminal.ufl_domain())
        if self.mt.restriction == '+':
            expr = PositiveRestricted(expr)
        elif self.mt.restriction == '-':
            expr = NegativeRestricted(expr)

        expr = ufl.as_vector([ufl.sqrt(ufl.dot(expr[i, :], expr[i, :])) for i in range(3)])
        config = {"point_set": PointSingleton([1/3, 1/3])}
        config.update(self.config)
        context = PointSetContext(**config)
        expr = preprocess_expression(expr, complex_mode=context.complex_mode)
        return map_expr_dag(context.translator, expr)

    def physical_points(self, point_set, entity=None):
        """Converts point_set from reference to physical space"""
        expr = SpatialCoordinate(self.mt.terminal.ufl_domain())
        point_shape, = point_set.expression.shape
        if entity is not None:
            e, _ = entity
            assert point_shape == e
        else:
            assert point_shape == expr.ufl_domain().topological_dimension()
        if self.mt.restriction == '+':
            expr = PositiveRestricted(expr)
        elif self.mt.restriction == '-':
            expr = NegativeRestricted(expr)
        expr = preprocess_expression(expr)
        config = {"point_set": point_set}
        config.update(self.config)
        if entity is not None:
            config.update({name: getattr(self.interface, name)
                           for name in ["integration_dim", "entity_ids"]})
        context = PointSetContext(**config)
        mapped = map_expr_dag(context.translator, expr)
        indices = tuple(gem.Index() for _ in mapped.shape)
        return gem.ComponentTensor(gem.Indexed(mapped, indices), point_set.indices + indices)

    def physical_vertices(self):
        vs = PointSet(self.interface.fiat_cell.vertices)
        return self.physical_points(vs)


def needs_coordinate_mapping(element):
    """Does this UFL element require a CoordinateMapping for translation?"""
    if element.family() == 'Real':
        return False
    else:
        return isinstance(create_element(element), NeedsCoordinateMappingElement)


class PointSetContext(ContextBase):
    """Context for compile-time known evaluation points."""

    keywords = ContextBase.keywords + (
        'quadrature_degree',
        'quadrature_rule',
        'point_set',
        'weight_expr',
    )

    @cached_property
    def quadrature_rule(self):
        integration_cell = self.fiat_cell.construct_subelement(self.integration_dim)
        return make_quadrature(integration_cell, self.quadrature_degree)

    @cached_property
    def point_set(self):
        return self.quadrature_rule.point_set

    @cached_property
    def point_indices(self):
        return self.point_set.indices

    @cached_property
    def point_expr(self):
        return self.point_set.expression

    @cached_property
    def weight_expr(self):
        return self.quadrature_rule.weight_expression

    def basis_evaluation(self, finat_element, mt, entity_id):
        return finat_element.basis_evaluation(mt.local_derivatives,
                                              self.point_set,
                                              (self.integration_dim, entity_id),
                                              coordinate_mapping=CoordinateMapping(mt, self))


class GemPointContext(ContextBase):
    """Context for evaluation at arbitrary reference points."""

    keywords = ContextBase.keywords + (
        'point_indices',
        'point_expr',
        'weight_expr',
    )

    def basis_evaluation(self, finat_element, mt, entity_id):
        return finat_element.point_evaluation(mt.local_derivatives,
                                              self.point_expr,
                                              (self.integration_dim, entity_id))


class Translator(MultiFunction, ModifiedTerminalMixin, ufl2gem.Mixin):
    """Multifunction for translating UFL -> GEM.  Incorporates ufl2gem.Mixin, and
    dispatches on terminal type when reaching modified terminals."""

    def __init__(self, context):
        # MultiFunction.__init__ does not call further __init__
        # methods, but ufl2gem.Mixin must be initialised.
        # (ModifiedTerminalMixin requires no initialisation.)
        MultiFunction.__init__(self)
        ufl2gem.Mixin.__init__(self)

        # Need context during translation!
        self.context = context

    # We just use the provided quadrature rule to
    # perform the integration.
    # Can't put these in the ufl2gem mixin, since they (unlike
    # everything else) want access to the translation context.
    def cell_avg(self, o):
        if self.context.integral_type != "cell":
            # Need to create a cell-based quadrature rule and
            # translate the expression using that (c.f. CellVolume
            # below).
            raise NotImplementedError("CellAvg on non-cell integrals not yet implemented")
        integrand, = o.ufl_operands
        domain = o.ufl_domain()
        measure = ufl.Measure(self.context.integral_type, domain=domain)
        integrand, degree, argument_multiindices = entity_avg(integrand / CellVolume(domain), measure, self.context.argument_multiindices)

        config = {name: getattr(self.context, name)
                  for name in ["ufl_cell", "index_cache", "scalar_type"]}
        config.update(quadrature_degree=degree, interface=self.context,
                      argument_multiindices=argument_multiindices)
        expr, = compile_ufl(integrand, point_sum=True, **config)
        return expr

    def facet_avg(self, o):
        if self.context.integral_type == "cell":
            raise ValueError("Can't take FacetAvg in cell integral")
        integrand, = o.ufl_operands
        domain = o.ufl_domain()
        measure = ufl.Measure(self.context.integral_type, domain=domain)
        integrand, degree, argument_multiindices = entity_avg(integrand / FacetArea(domain), measure, self.context.argument_multiindices)

        config = {name: getattr(self.context, name)
                  for name in ["ufl_cell", "index_cache", "scalar_type",
                               "integration_dim", "entity_ids",
                               "integral_type"]}
        config.update(quadrature_degree=degree, interface=self.context,
                      argument_multiindices=argument_multiindices)
        expr, = compile_ufl(integrand, point_sum=True, **config)
        return expr

    def modified_terminal(self, o):
        """Overrides the modified terminal handler from
        :class:`ModifiedTerminalMixin`."""
        mt = analyse_modified_terminal(o)
        return translate(mt.terminal, mt, self.context)


@singledispatch
def translate(terminal, mt, ctx):
    """Translates modified terminals into GEM.

    :arg terminal: terminal, for dispatching
    :arg mt: analysed modified terminal
    :arg ctx: translator context
    :returns: GEM translation of the modified terminal
    """
    raise AssertionError("Cannot handle terminal type: %s" % type(terminal))


@translate.register(QuadratureWeight)
def translate_quadratureweight(terminal, mt, ctx):
    return ctx.weight_expr


@translate.register(GeometricQuantity)
def translate_geometricquantity(terminal, mt, ctx):
    raise NotImplementedError("Cannot handle geometric quantity type: %s" % type(terminal))


@translate.register(CellOrientation)
def translate_cell_orientation(terminal, mt, ctx):
    return ctx.cell_orientation(mt.restriction)


@translate.register(ReferenceCellVolume)
def translate_reference_cell_volume(terminal, mt, ctx):
    return gem.Literal(ctx.fiat_cell.volume())


@translate.register(ReferenceFacetVolume)
def translate_reference_facet_volume(terminal, mt, ctx):
    assert ctx.integral_type != "cell"
    # Sum of quadrature weights is entity volume
    return gem.optimise.aggressive_unroll(gem.index_sum(ctx.weight_expr,
                                                        ctx.point_indices))


@translate.register(CellFacetJacobian)
def translate_cell_facet_jacobian(terminal, mt, ctx):
    cell = ctx.fiat_cell
    facet_dim = ctx.integration_dim
    assert facet_dim != cell.get_dimension()

    def callback(entity_id):
        return gem.Literal(make_cell_facet_jacobian(cell, facet_dim, entity_id))
    return ctx.entity_selector(callback, mt.restriction)


def make_cell_facet_jacobian(cell, facet_dim, facet_i):
    facet_cell = cell.construct_subelement(facet_dim)
    xs = facet_cell.get_vertices()
    ys = cell.get_vertices_of_subcomplex(cell.get_topology()[facet_dim][facet_i])

    # Use first 'dim' points to make an affine mapping
    dim = cell.get_spatial_dimension()
    A, b = make_affine_mapping(xs[:dim], ys[:dim])

    for x, y in zip(xs[dim:], ys[dim:]):
        # The rest of the points are checked to make sure the
        # mapping really *is* affine.
        assert numpy.allclose(y, A.dot(x) + b)

    return A


@translate.register(ReferenceNormal)
def translate_reference_normal(terminal, mt, ctx):
    def callback(facet_i):
        n = ctx.fiat_cell.compute_reference_normal(ctx.integration_dim, facet_i)
        return gem.Literal(n)
    return ctx.entity_selector(callback, mt.restriction)


@translate.register(ReferenceCellEdgeVectors)
def translate_reference_cell_edge_vectors(terminal, mt, ctx):
    from FIAT.reference_element import TensorProductCell as fiat_TensorProductCell
    fiat_cell = ctx.fiat_cell
    if isinstance(fiat_cell, fiat_TensorProductCell):
        raise NotImplementedError("ReferenceCellEdgeVectors not implemented on TensorProductElements yet")

    nedges = len(fiat_cell.get_topology()[1])
    vecs = numpy.vstack(map(fiat_cell.compute_edge_tangent, range(nedges)))
    assert vecs.shape == terminal.ufl_shape
    return gem.Literal(vecs)


@translate.register(CellCoordinate)
def translate_cell_coordinate(terminal, mt, ctx):
    if ctx.integration_dim == ctx.fiat_cell.get_dimension():
        return ctx.point_expr

    # This destroys the structure of the quadrature points, but since
    # this code path is only used to implement CellCoordinate in facet
    # integrals, hopefully it does not matter much.
    ps = ctx.point_set
    point_shape = tuple(index.extent for index in ps.indices)

    def callback(entity_id):
        t = ctx.fiat_cell.get_entity_transform(ctx.integration_dim, entity_id)
        data = numpy.asarray(list(map(t, ps.points)))
        return gem.Literal(data.reshape(point_shape + data.shape[1:]))

    return gem.partial_indexed(ctx.entity_selector(callback, mt.restriction),
                               ps.indices)


@translate.register(FacetCoordinate)
def translate_facet_coordinate(terminal, mt, ctx):
    assert ctx.integration_dim != ctx.fiat_cell.get_dimension()
    return ctx.point_expr


@translate.register(SpatialCoordinate)
def translate_spatialcoordinate(terminal, mt, ctx):
    # Replace terminal with a Coefficient
    terminal = ctx.coordinate(terminal.ufl_domain())
    # Get back to reference space
    terminal = preprocess_expression(terminal, complex_mode=ctx.complex_mode)
    # Rebuild modified terminal
    expr = construct_modified_terminal(mt, terminal)
    # Translate replaced UFL snippet
    return ctx.translator(expr)


class CellVolumeKernelInterface(ProxyKernelInterface):
    # Since CellVolume is evaluated as a cell integral, we must ensure
    # that the right restriction is applied when it is used in an
    # interior facet integral.  This proxy diverts coefficient
    # translation to use a specified restriction.

    def __init__(self, wrapee, restriction):
        ProxyKernelInterface.__init__(self, wrapee)
        self.restriction = restriction

    def coefficient(self, ufl_coefficient, r):
        assert r is None
        return self._wrapee.coefficient(ufl_coefficient, self.restriction)


@translate.register(CellVolume)
def translate_cellvolume(terminal, mt, ctx):
    integrand, degree = one_times(ufl.dx(domain=terminal.ufl_domain()))
    interface = CellVolumeKernelInterface(ctx, mt.restriction)

    config = {name: getattr(ctx, name)
              for name in ["ufl_cell", "index_cache", "scalar_type"]}
    config.update(interface=interface, quadrature_degree=degree)
    expr, = compile_ufl(integrand, point_sum=True, **config)
    return expr


@translate.register(FacetArea)
def translate_facetarea(terminal, mt, ctx):
    assert ctx.integral_type != 'cell'
    domain = terminal.ufl_domain()
    integrand, degree = one_times(ufl.Measure(ctx.integral_type, domain=domain))

    config = {name: getattr(ctx, name)
              for name in ["ufl_cell", "integration_dim", "scalar_type",
                           "entity_ids", "index_cache"]}
    config.update(interface=ctx, quadrature_degree=degree)
    expr, = compile_ufl(integrand, point_sum=True, **config)
    return expr


@translate.register(CellOrigin)
def translate_cellorigin(terminal, mt, ctx):
    domain = terminal.ufl_domain()
    coords = SpatialCoordinate(domain)
    expression = construct_modified_terminal(mt, coords)
    point_set = PointSingleton((0.0,) * domain.topological_dimension())

    config = {name: getattr(ctx, name)
              for name in ["ufl_cell", "index_cache", "scalar_type"]}
    config.update(interface=ctx, point_set=point_set)
    context = PointSetContext(**config)
    return context.translator(expression)


@translate.register(CellVertices)
def translate_cell_vertices(terminal, mt, ctx):
    coords = SpatialCoordinate(terminal.ufl_domain())
    ufl_expr = construct_modified_terminal(mt, coords)
    ps = PointSet(numpy.array(ctx.fiat_cell.get_vertices()))

    config = {name: getattr(ctx, name)
              for name in ["ufl_cell", "index_cache", "scalar_type"]}
    config.update(interface=ctx, point_set=ps)
    context = PointSetContext(**config)
    expr = context.translator(ufl_expr)

    # Wrap up point (vertex) index
    c = gem.Index()
    return gem.ComponentTensor(gem.Indexed(expr, (c,)), ps.indices + (c,))


@translate.register(CellEdgeVectors)
def translate_cell_edge_vectors(terminal, mt, ctx):
    # WARNING: Assumes straight edges!
    coords = CellVertices(terminal.ufl_domain())
    ufl_expr = construct_modified_terminal(mt, coords)
    cell_vertices = ctx.translator(ufl_expr)

    e = gem.Index()
    c = gem.Index()
    expr = gem.ListTensor([
        gem.Sum(gem.Indexed(cell_vertices, (u, c)),
                gem.Product(gem.Literal(-1),
                            gem.Indexed(cell_vertices, (v, c))))
        for _, (u, v) in sorted(ctx.fiat_cell.get_topology()[1].items())
    ])
    return gem.ComponentTensor(gem.Indexed(expr, (e,)), (e, c))


def fiat_to_ufl(fiat_dict, order):
    # All derivative multiindices must be of the same dimension.
    dimension, = set(len(alpha) for alpha in fiat_dict.keys())

    # All derivative tables must have the same shape.
    shape, = set(table.shape for table in fiat_dict.values())
    sigma = tuple(gem.Index(extent=extent) for extent in shape)

    # Convert from FIAT to UFL format
    eye = numpy.eye(dimension, dtype=int)
    tensor = numpy.empty((dimension,) * order, dtype=object)
    for multiindex in numpy.ndindex(tensor.shape):
        alpha = tuple(eye[multiindex, :].sum(axis=0))
        tensor[multiindex] = gem.Indexed(fiat_dict[alpha], sigma)
    delta = tuple(gem.Index(extent=dimension) for _ in range(order))
    if order > 0:
        tensor = gem.Indexed(gem.ListTensor(tensor), delta)
    else:
        tensor = tensor[()]
    return gem.ComponentTensor(tensor, sigma + delta)


@translate.register(Argument)
def translate_argument(terminal, mt, ctx):
    argument_multiindex = ctx.argument_multiindices[terminal.number()]
    sigma = tuple(gem.Index(extent=d) for d in mt.expr.ufl_shape)
    element = ctx.create_element(terminal.ufl_element(), restriction=mt.restriction)

    def callback(entity_id):
        finat_dict = ctx.basis_evaluation(element, mt, entity_id)
        # Filter out irrelevant derivatives
        filtered_dict = {alpha: table
                         for alpha, table in finat_dict.items()
                         if sum(alpha) == mt.local_derivatives}

        # Change from FIAT to UFL arrangement
        square = fiat_to_ufl(filtered_dict, mt.local_derivatives)

        # A numerical hack that FFC used to apply on FIAT tables still
        # lives on after ditching FFC and switching to FInAT.
        return ffc_rounding(square, ctx.epsilon)
    table = ctx.entity_selector(callback, mt.restriction)
    return gem.ComponentTensor(gem.Indexed(table, argument_multiindex + sigma), sigma)


@translate.register(Coefficient)
def translate_coefficient(terminal, mt, ctx):
    vec = ctx.coefficient(terminal, mt.restriction)

    if terminal.ufl_element().family() == 'Real':
        assert mt.local_derivatives == 0
        return vec

    element = ctx.create_element(terminal.ufl_element(), restriction=mt.restriction)

    # Collect FInAT tabulation for all entities
    per_derivative = collections.defaultdict(list)
    for entity_id in ctx.entity_ids:
        finat_dict = ctx.basis_evaluation(element, mt, entity_id)
        for alpha, table in finat_dict.items():
            # Filter out irrelevant derivatives
            if sum(alpha) == mt.local_derivatives:
                # A numerical hack that FFC used to apply on FIAT
                # tables still lives on after ditching FFC and
                # switching to FInAT.
                table = ffc_rounding(table, ctx.epsilon)
                per_derivative[alpha].append(table)

    # Merge entity tabulations for each derivative
    if len(ctx.entity_ids) == 1:
        def take_singleton(xs):
            x, = xs  # asserts singleton
            return x
        per_derivative = {alpha: take_singleton(tables)
                          for alpha, tables in per_derivative.items()}
    else:
        f = ctx.entity_number(mt.restriction)
        per_derivative = {alpha: gem.select_expression(tables, f)
                          for alpha, tables in per_derivative.items()}

    # Coefficient evaluation
    ctx.index_cache.setdefault(terminal.ufl_element(), element.get_indices())
    beta = ctx.index_cache[terminal.ufl_element()]
    zeta = element.get_value_indices()
    vec_beta, = gem.optimise.remove_componenttensors([gem.Indexed(vec, beta)])
    value_dict = {}
    for alpha, table in per_derivative.items():
        table_qi = gem.Indexed(table, beta + zeta)
        summands = []
        for var, expr in unconcatenate([(vec_beta, table_qi)], ctx.index_cache):
            indices = tuple(i for i in var.index_ordering() if i not in ctx.unsummed_coefficient_indices)
            value = gem.IndexSum(gem.Product(expr, var), indices)
            summands.append(gem.optimise.contraction(value))
        optimised_value = gem.optimise.make_sum(summands)
        value_dict[alpha] = gem.ComponentTensor(optimised_value, zeta)

    # Change from FIAT to UFL arrangement
    result = fiat_to_ufl(value_dict, mt.local_derivatives)
    assert result.shape == mt.expr.ufl_shape
    assert set(result.free_indices) - ctx.unsummed_coefficient_indices <= set(ctx.point_indices)

    # Detect Jacobian of affine cells
    if not result.free_indices and all(numpy.count_nonzero(node.array) <= 2
                                       for node in traversal((result,))
                                       if isinstance(node, gem.Literal)):
        result = gem.optimise.aggressive_unroll(result)
    return result


def compile_ufl(expression, interior_facet=False, point_sum=False, **kwargs):
    context = PointSetContext(**kwargs)

    # Abs-simplification
    expression = simplify_abs(expression, context.complex_mode)
    if interior_facet:
        expressions = []
        for rs in itertools.product(("+", "-"), repeat=len(context.argument_multiindices)):
            expressions.append(map_expr_dag(PickRestriction(*rs), expression))
    else:
        expressions = [expression]

    # Translate UFL to GEM, lowering finite element specific nodes
    result = map_expr_dags(context.translator, expressions)
    if point_sum:
        result = [gem.index_sum(expr, context.point_indices) for expr in result]
    return result<|MERGE_RESOLUTION|>--- conflicted
+++ resolved
@@ -147,12 +147,12 @@
             expr = PositiveRestricted(expr)
         elif self.mt.restriction == '-':
             expr = NegativeRestricted(expr)
-<<<<<<< HEAD
-        expr = preprocess_expression(expr)
-        config = {"point_set": ps}
-=======
+# <<<<<<< HEAD
+#         expr = preprocess_expression(expr)
+#         config = {"point_set": ps}
+# =======
         config = {"point_set": PointSingleton(point)}
->>>>>>> 64e61c9e
+# >>>>>>> origin/master
         config.update(self.config)
         context = PointSetContext(**config)
         expr = preprocess_expression(expr, complex_mode=context.complex_mode)
