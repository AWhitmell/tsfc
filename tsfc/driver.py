import collections
import operator
import string
import time
import sys
from functools import reduce
from itertools import chain

from numpy import asarray

import ufl
from ufl.algorithms import extract_arguments, extract_coefficients
from ufl.algorithms.analysis import has_type
from ufl.classes import Form, GeometricQuantity
from ufl.log import GREEN
from ufl.utils.sequences import max_degree

import gem
import gem.impero_utils as impero_utils

from FIAT.reference_element import TensorProductCell

from finat.point_set import PointSet
from finat.quadrature import AbstractQuadratureRule, make_quadrature

from tsfc import fem, ufl_utils
from tsfc.fiatinterface import as_fiat_cell
from tsfc.logging import logger
from tsfc.parameters import default_parameters, is_complex

# To handle big forms. The various transformations might need a deeper stack
sys.setrecursionlimit(3000)


def compile_form(form, prefix="form", parameters=None, interface=None, coffee=True, diagonal=False):
    """Compiles a UFL form into a set of assembly kernels.

    :arg form: UFL form
    :arg prefix: kernel name will start with this string
    :arg parameters: parameters object
    :arg coffee: compile coffee kernel instead of loopy kernel
    :arg diagonal: Are we building a kernel for the diagonal of a rank-2 element tensor?
    :returns: list of kernels
    """
    cpu_time = time.time()

    assert isinstance(form, Form)

    # Determine whether in complex mode:
    # complex nodes would break the refactoriser.
    complex_mode = parameters and is_complex(parameters.get("scalar_type"))
    if complex_mode:
        logger.warning("Disabling whole expression optimisations"
                       " in GEM for supporting complex mode.")
        parameters = parameters.copy()
        parameters["mode"] = 'vanilla'

    fd = ufl_utils.compute_form_data(form, complex_mode=complex_mode)
    logger.info(GREEN % "compute_form_data finished in %g seconds.", time.time() - cpu_time)

    kernels = []
    for integral_data in fd.integral_data:
        start = time.time()
        kernel = compile_integral(integral_data, fd, prefix, parameters, interface=interface, coffee=coffee, diagonal=diagonal)
        if kernel is not None:
            kernels.append(kernel)
        logger.info(GREEN % "compile_integral finished in %g seconds.", time.time() - start)

    logger.info(GREEN % "TSFC finished in %g seconds.", time.time() - cpu_time)
    return kernels


def compile_integral(integral_data, form_data, prefix, parameters, interface, coffee, *, diagonal=False):
    """Compiles a UFL integral into an assembly kernel.

    :arg integral_data: UFL integral data
    :arg form_data: UFL form data
    :arg prefix: kernel name will start with this string
    :arg parameters: parameters object
    :arg interface: backend module for the kernel interface
    :arg diagonal: Are we building a kernel for the diagonal of a rank-2 element tensor?
    :returns: a kernel constructed by the kernel interface
    """
    if parameters is None:
        parameters = default_parameters()
    else:
        _ = default_parameters()
        _.update(parameters)
        parameters = _
    if interface is None:
        if coffee:
            import tsfc.kernel_interface.firedrake as firedrake_interface_coffee
            interface = firedrake_interface_coffee.KernelBuilder
            scalar_type = parameters["scalar_type_c"]
        else:
            # Delayed import, loopy is a runtime dependency
            import tsfc.kernel_interface.firedrake_loopy as firedrake_interface_loopy
            interface = firedrake_interface_loopy.KernelBuilder
            scalar_type = parameters["scalar_type"]

    # Remove these here, they're handled below.
    if parameters.get("quadrature_degree") in ["auto", "default", None, -1, "-1"]:
        del parameters["quadrature_degree"]
    if parameters.get("quadrature_rule") in ["auto", "default", None]:
        del parameters["quadrature_rule"]

    integral_type = integral_data.integral_type
    interior_facet = integral_type.startswith("interior_facet")
    mesh = integral_data.domain
    cell = integral_data.domain.ufl_cell()
    arguments = form_data.preprocessed_form.arguments()
    kernel_name = "%s_%s_integral_%s" % (prefix, integral_type, integral_data.subdomain_id)
    # Handle negative subdomain_id
    kernel_name = kernel_name.replace("-", "_")

    fiat_cell = as_fiat_cell(cell)
    integration_dim, entity_ids = lower_integral_type(fiat_cell, integral_type)

    quadrature_indices = []

    # Dict mapping domains to index in original_form.ufl_domains()
    domain_numbering = form_data.original_form.domain_numbering()
    builder = interface(integral_type, integral_data.subdomain_id,
                        domain_numbering[integral_data.domain],
<<<<<<< HEAD
                        scalar_type)
=======
                        parameters["scalar_type"],
                        diagonal=diagonal)
>>>>>>> 6a0c1b73
    argument_multiindices = tuple(builder.create_element(arg.ufl_element()).get_indices()
                                  for arg in arguments)
    if diagonal:
        # Error checking occurs in the builder constructor.
        # Diagonal assembly is obtained by using the test indices for
        # the trial space as well.
        a, _ = argument_multiindices
        argument_multiindices = (a, a)

    return_variables = builder.set_arguments(arguments, argument_multiindices)

    builder.set_coordinates(mesh)
    builder.set_cell_sizes(mesh)

    builder.set_coefficients(integral_data, form_data)

    # Map from UFL FiniteElement objects to multiindices.  This is
    # so we reuse Index instances when evaluating the same coefficient
    # multiple times with the same table.
    #
    # We also use the same dict for the unconcatenate index cache,
    # which maps index objects to tuples of multiindices.  These two
    # caches shall never conflict as their keys have different types
    # (UFL finite elements vs. GEM index objects).
    index_cache = {}

    kernel_cfg = dict(interface=builder,
                      ufl_cell=cell,
                      integral_type=integral_type,
                      precision=parameters["precision"],
                      integration_dim=integration_dim,
                      entity_ids=entity_ids,
                      argument_multiindices=argument_multiindices,
                      index_cache=index_cache)

    mode_irs = collections.OrderedDict()
    for integral in integral_data.integrals:
        params = parameters.copy()
        params.update(integral.metadata())  # integral metadata overrides
        if params.get("quadrature_rule") == "default":
            del params["quadrature_rule"]

        mode = pick_mode(params["mode"])
        mode_irs.setdefault(mode, collections.OrderedDict())

        integrand = ufl.replace(integral.integrand(), form_data.function_replace_map)
        integrand = ufl_utils.split_coefficients(integrand, builder.coefficient_split)

        # Check if the integral has a quad degree attached, otherwise use
        # the estimated polynomial degree attached by compute_form_data
        quadrature_degree = params.get("quadrature_degree",
                                       params["estimated_polynomial_degree"])
        try:
            quadrature_degree = params["quadrature_degree"]
        except KeyError:
            quadrature_degree = params["estimated_polynomial_degree"]
            functions = list(arguments) + [builder.coordinate(mesh)] + list(integral_data.integral_coefficients)
            function_degrees = [f.ufl_function_space().ufl_element().degree() for f in functions]
            if all((asarray(quadrature_degree) > 10 * asarray(degree)).all()
                   for degree in function_degrees):
                logger.warning("Estimated quadrature degree %s more "
                               "than tenfold greater than any "
                               "argument/coefficient degree (max %s)",
                               quadrature_degree, max_degree(function_degrees))

        try:
            quad_rule = params["quadrature_rule"]
        except KeyError:
            integration_cell = fiat_cell.construct_subelement(integration_dim)
            quad_rule = make_quadrature(integration_cell, quadrature_degree)

        if not isinstance(quad_rule, AbstractQuadratureRule):
            raise ValueError("Expected to find a QuadratureRule object, not a %s" %
                             type(quad_rule))

        quadrature_multiindex = quad_rule.point_set.indices
        quadrature_indices.extend(quadrature_multiindex)

        config = kernel_cfg.copy()
        config.update(quadrature_rule=quad_rule)
        expressions = fem.compile_ufl(integrand,
                                      interior_facet=interior_facet,
                                      **config)
        reps = mode.Integrals(expressions, quadrature_multiindex,
                              argument_multiindices, params)
        for var, rep in zip(return_variables, reps):
            mode_irs[mode].setdefault(var, []).append(rep)

    # Finalise mode representations into a set of assignments
    assignments = []
    for mode, var_reps in mode_irs.items():
        assignments.extend(mode.flatten(var_reps.items(), index_cache))

    if assignments:
        return_variables, expressions = zip(*assignments)
    else:
        return_variables = []
        expressions = []

    # Need optimised roots
    options = dict(reduce(operator.and_,
                          [mode.finalise_options.items()
                           for mode in mode_irs.keys()]))
    expressions = impero_utils.preprocess_gem(expressions, **options)
    assignments = list(zip(return_variables, expressions))

    # Let the kernel interface inspect the optimised IR to register
    # what kind of external data is required (e.g., cell orientations,
    # cell sizes, etc.).
    builder.register_requirements(expressions)

    # Construct ImperoC
    split_argument_indices = tuple(chain(*[var.index_ordering()
                                           for var in return_variables]))
    index_ordering = tuple(quadrature_indices) + split_argument_indices
    try:
        impero_c = impero_utils.compile_gem(assignments, index_ordering, remove_zeros=True)
    except impero_utils.NoopError:
        # No operations, construct empty kernel
        return builder.construct_empty_kernel(kernel_name)

    # Generate COFFEE
    index_names = []

    def name_index(index, name):
        index_names.append((index, name))
        if index in index_cache:
            for multiindex, suffix in zip(index_cache[index],
                                          string.ascii_lowercase):
                name_multiindex(multiindex, name + suffix)

    def name_multiindex(multiindex, name):
        if len(multiindex) == 1:
            name_index(multiindex[0], name)
        else:
            for i, index in enumerate(multiindex):
                name_index(index, name + str(i))

    name_multiindex(quadrature_indices, 'ip')
    for multiindex, name in zip(argument_multiindices, ['j', 'k']):
        name_multiindex(multiindex, name)

    return builder.construct_kernel(kernel_name, impero_c, parameters["precision"], index_names, quad_rule)


def compile_expression_at_points(expression, points, coordinates, interface=None,
                                 parameters=None, coffee=True):
    """Compiles a UFL expression to be evaluated at compile-time known
    reference points.  Useful for interpolating UFL expressions onto
    function spaces with only point evaluation nodes.

    :arg expression: UFL expression
    :arg points: reference coordinates of the evaluation points
    :arg coordinates: the coordinate function
    :arg interface: backend module for the kernel interface
    :arg parameters: parameters object
    :arg coffee: compile coffee kernel instead of loopy kernel
    """
    import coffee.base as ast
    import loopy as lp

    if parameters is None:
        parameters = default_parameters()
    else:
        _ = default_parameters()
        _.update(parameters)
        parameters = _

    # Determine whether in complex mode
    complex_mode = is_complex(parameters["scalar_type"])

    # Apply UFL preprocessing
    expression = ufl_utils.preprocess_expression(expression,
                                                 complex_mode=complex_mode)

    # Initialise kernel builder
    if interface is None:
        if coffee:
            import tsfc.kernel_interface.firedrake as firedrake_interface_coffee
            interface = firedrake_interface_coffee.ExpressionKernelBuilder
        else:
            # Delayed import, loopy is a runtime dependency
            import tsfc.kernel_interface.firedrake_loopy as firedrake_interface_loopy
            interface = firedrake_interface_loopy.ExpressionKernelBuilder

    builder = interface(parameters["scalar_type"])
    arguments = extract_arguments(expression)
    argument_multiindices = tuple(builder.create_element(arg.ufl_element()).get_indices()
                                  for arg in arguments)

    # Replace coordinates (if any)
    domain = expression.ufl_domain()
    if domain:
        assert coordinates.ufl_domain() == domain
        builder.domain_coordinate[domain] = coordinates
        builder.set_cell_sizes(domain)

    # Collect required coefficients
    coefficients = extract_coefficients(expression)
    if has_type(expression, GeometricQuantity) or any(fem.needs_coordinate_mapping(c.ufl_element()) for c in coefficients):
        coefficients = [coordinates] + coefficients
    builder.set_coefficients(coefficients)

    # Split mixed coefficients
    expression = ufl_utils.split_coefficients(expression, builder.coefficient_split)

    # Translate to GEM
    point_set = PointSet(points)
    config = dict(interface=builder,
                  ufl_cell=coordinates.ufl_domain().ufl_cell(),
                  precision=parameters["precision"],
                  point_set=point_set,
                  argument_multiindices=argument_multiindices)
    ir, = fem.compile_ufl(expression, point_sum=False, **config)

    # Deal with non-scalar expressions
    value_shape = ir.shape
    tensor_indices = tuple(gem.Index() for s in value_shape)
    if value_shape:
        ir = gem.Indexed(ir, tensor_indices)

    # Build kernel body
    return_indices = point_set.indices + tensor_indices + tuple(chain(*argument_multiindices))
    return_shape = tuple(i.extent for i in return_indices)
    return_var = gem.Variable('A', return_shape)
    if coffee:
        return_arg = ast.Decl(parameters["scalar_type"], ast.Symbol('A', rank=return_shape))
    else:
        return_arg = lp.GlobalArg("A", dtype=parameters["scalar_type"], shape=return_shape)

    return_expr = gem.Indexed(return_var, return_indices)
    ir, = impero_utils.preprocess_gem([ir])
    impero_c = impero_utils.compile_gem([(return_expr, ir)], return_indices)
    point_index, = point_set.indices

    # Handle kernel interface requirements
    builder.register_requirements([ir])
    # Build kernel tuple
    return builder.construct_kernel(return_arg, impero_c, parameters["precision"], {point_index: 'p'})


def lower_integral_type(fiat_cell, integral_type):
    """Lower integral type into the dimension of the integration
    subentity and a list of entity numbers for that dimension.

    :arg fiat_cell: FIAT reference cell
    :arg integral_type: integral type (string)
    """
    vert_facet_types = ['exterior_facet_vert', 'interior_facet_vert']
    horiz_facet_types = ['exterior_facet_bottom', 'exterior_facet_top', 'interior_facet_horiz']

    dim = fiat_cell.get_dimension()
    if integral_type == 'cell':
        integration_dim = dim
    elif integral_type in ['exterior_facet', 'interior_facet']:
        if isinstance(fiat_cell, TensorProductCell):
            raise ValueError("{} integral cannot be used with a TensorProductCell; need to distinguish between vertical and horizontal contributions.".format(integral_type))
        integration_dim = dim - 1
    elif integral_type == 'vertex':
        integration_dim = 0
    elif integral_type in vert_facet_types + horiz_facet_types:
        # Extrusion case
        if not isinstance(fiat_cell, TensorProductCell):
            raise ValueError("{} integral requires a TensorProductCell.".format(integral_type))
        basedim, extrdim = dim
        assert extrdim == 1

        if integral_type in vert_facet_types:
            integration_dim = (basedim - 1, 1)
        elif integral_type in horiz_facet_types:
            integration_dim = (basedim, 0)
    else:
        raise NotImplementedError("integral type %s not supported" % integral_type)

    if integral_type == 'exterior_facet_bottom':
        entity_ids = [0]
    elif integral_type == 'exterior_facet_top':
        entity_ids = [1]
    else:
        entity_ids = list(range(len(fiat_cell.get_topology()[integration_dim])))

    return integration_dim, entity_ids


def pick_mode(mode):
    "Return one of the specialized optimisation modules from a mode string."
    try:
        from firedrake_citations import Citations
        cites = {"vanilla": ("Homolya2017", ),
                 "coffee": ("Luporini2016", "Homolya2017", ),
                 "spectral": ("Luporini2016", "Homolya2017", "Homolya2017a"),
                 "tensor": ("Kirby2006", "Homolya2017", )}
        for c in cites[mode]:
            Citations().register(c)
    except ImportError:
        pass
    if mode == "vanilla":
        import tsfc.vanilla as m
    elif mode == "coffee":
        import tsfc.coffee_mode as m
    elif mode == "spectral":
        import tsfc.spectral as m
    elif mode == "tensor":
        import tsfc.tensor as m
    else:
        raise ValueError("Unknown mode: {}".format(mode))
    return m<|MERGE_RESOLUTION|>--- conflicted
+++ resolved
@@ -122,12 +122,8 @@
     domain_numbering = form_data.original_form.domain_numbering()
     builder = interface(integral_type, integral_data.subdomain_id,
                         domain_numbering[integral_data.domain],
-<<<<<<< HEAD
-                        scalar_type)
-=======
-                        parameters["scalar_type"],
+                        scalar_type,
                         diagonal=diagonal)
->>>>>>> 6a0c1b73
     argument_multiindices = tuple(builder.create_element(arg.ufl_element()).get_indices()
                                   for arg in arguments)
     if diagonal:
