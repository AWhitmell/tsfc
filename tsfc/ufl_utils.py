--- conflicted
+++ resolved
@@ -58,8 +58,6 @@
     return fd
 
 
-<<<<<<< HEAD
-=======
 def one_times(measure):
     # Workaround for UFL issue #80:
     # https://bitbucket.org/fenics-project/ufl/issues/80
@@ -103,7 +101,6 @@
     return ufl_element.cell().cellname() in affine_cells and ufl_element.degree() == 1
 
 
->>>>>>> 623c2066
 class SpatialCoordinateReplacer(MultiFunction):
     """Replace SpatialCoordinate nodes with the ReferenceValue of a
     Coefficient.  Assumes that the coordinate element only needs
