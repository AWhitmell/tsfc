--- conflicted
+++ resolved
@@ -2,13 +2,8 @@
 expressions."""
 
 from __future__ import absolute_import, print_function, division
-<<<<<<< HEAD
-from six import itervalues, iteritems, iterkeys
-from six.moves import map, zip
-=======
-from six import itervalues
+from six import iterkeys, iteritems, itervalues
 from six.moves import filter, map, zip
->>>>>>> 5098e8ae
 
 from collections import OrderedDict, deque
 from functools import reduce
